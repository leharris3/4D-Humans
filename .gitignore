--- conflicted
+++ resolved
@@ -12,11 +12,8 @@
 /demo_out/
 token_channel.csv
 /hmr2_training_data/
-<<<<<<< HEAD
 /hmr2_evaluation_data/
-=======
 /outputs/
->>>>>>> adfaa52e
 
 # Byte-compiled / optimized / DLL files
 __pycache__/
